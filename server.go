--- conflicted
+++ resolved
@@ -79,19 +79,17 @@
 	// Default value of NONE to advertise no specific profile.
 	MtPriorityProfile PriorityProfile
 
-<<<<<<< HEAD
 	// Allow custom RCPT TO parameters (extensions like XRCPTFORWARD).
 	// When disabled, unknown RCPT parameters will return error 500 like before.
 	// Should only be used if backend supports custom extensions.
 	EnableRCPTExtensions bool
-=======
+
 	// Advertise XCLIENT (Postfix extension) capability.
 	// Should only be used if backend supports it and proper trusted networks are configured.
 	EnableXCLIENT bool
 	// Trusted networks for XCLIENT command. Only connections from these networks
 	// are allowed to use XCLIENT. If empty, XCLIENT is effectively disabled.
 	XCLIENTTrustedNets []*net.IPNet
->>>>>>> 2eb0ad6a
 
 	// The server backend.
 	Backend Backend
